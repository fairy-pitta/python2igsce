import { IR, IRKind, createIR, IRMeta } from '../types/ir';
import { IGCSEDataType } from '../types/igcse';
import { ParameterInfo, ParseResult } from '../types/parser';
import { ExpressionVisitor } from './expression-visitor';
import { BaseParser } from './base-parser';

/**
 * Basic interface for Python AST nodes
 */
interface ASTNode {
  type: string;
  lineno?: number;
  col_offset?: number;
  [key: string]: any;
}

/**
 * Visitor class responsible for processing function and class definitions
 */
export class DefinitionVisitor extends BaseParser {
  /**
   * Execute parsing (not used in DefinitionVisitor)
   */
  parse(_source: string): ParseResult {
    throw new Error('DefinitionVisitor.parse() should not be called directly');
  }
  private expressionVisitor: ExpressionVisitor;
  public visitNode: ((node: ASTNode) => IR) | undefined;

  constructor() {
    super();
    this.expressionVisitor = new ExpressionVisitor();
  }

  /**
   * Set context
   */
  setContext(context: any): void {
    this.context = context;
  }

  /**
   * Process function definitions
   */
  visitFunctionDef(node: ASTNode): IR {
    const funcName = this.capitalizeFirstLetter(node.name);
    const params = this.extractParameters(node.args, node.name);
    const paramText = params.map(p => `${p.name} : ${p.type}`).join(', ');
    
<<<<<<< HEAD
    // 関数スコープに入る
=======
    // Infer return type
    const hasReturn = this.hasReturnStatement(node.body);
    const returnType = hasReturn ? this.inferReturnType(node) : null;
    
    let funcText: string;
    if (returnType) {
      funcText = `FUNCTION ${funcName}(${paramText}) RETURNS ${returnType}`;
    } else {
      funcText = `PROCEDURE ${funcName}(${paramText})`;
    }
    
    // Enter function scope
>>>>>>> 865b5ef6
    this.enterScope(funcName, 'function');
    this.increaseIndent();
    
    // Register parameters as variables
    params.forEach(param => {
      this.registerVariable(param.name, param.type, node.lineno);
    });
    
<<<<<<< HEAD
    // 関数本体を処理（関数呼び出し情報を収集するため）
=======
    // Process function body
>>>>>>> 865b5ef6
    const bodyChildren = node.body.map((child: ASTNode) => 
      this.visitNode ? this.visitNode(child) : this.createIRNode('comment', '// Unprocessed node')
    );
    
    // 関数本体処理後に戻り値の型を推論
    const hasReturn = this.hasReturnStatement(node.body);
    const returnType = hasReturn ? this.inferReturnType(node, params) : null;
    
    let funcText: string;
    if (returnType) {
      funcText = `FUNCTION ${funcName}(${paramText}) RETURNS ${returnType}`;
    } else {
      funcText = `PROCEDURE ${funcName}(${paramText})`;
    }
    
    this.decreaseIndent();
    this.exitScope();
    
    // Add end statement
    const endText = returnType ? `ENDFUNCTION` : `ENDPROCEDURE`;
    const endIR = this.createIRNode('statement', endText);
    bodyChildren.push(endIR);
    
    return this.createIRNode('function', funcText, bodyChildren);
  }

  /**
   * Process class definitions
   */
  visitClassDef(node: ASTNode): IR {
    const className = node.name;
    
    // Determine whether to treat as record type
    const isRecordType = this.shouldTreatAsRecordType(node);
    
    // If treating as record type
    if (isRecordType) {
      return this.createRecordType(node, className);
    }
    
    // If treating as regular class
    return this.createClass(node, className);
  }

  /**
   * Create record type
   */
  private createRecordType(node: ASTNode, className: string): IR {
    const recordTypeName = `${className}Record`;
    const typeText = `TYPE ${recordTypeName}`;
    
    // Extract attributes from __init__ method
    const constructor = node.body.find((item: ASTNode) => 
      item.type === 'FunctionDef' && item.name === '__init__'
    );
    
    const children: IR[] = [];
    if (constructor) {
      // Extract actual field names and types from constructor
      const attributes = this.extractAttributesFromConstructor(constructor);
      
      for (const attr of attributes) {
        const attrDeclaration = `DECLARE ${attr}`;
        children.push(this.createIRNode('statement', attrDeclaration));
      }
    }
    
    return this.createIRNode('type', typeText, children);
  }

  /**
   * Create regular class
   */
  private createClass(node: ASTNode, className: string): IR {
    const baseClass = node.bases.length > 0 ? node.bases[0].id : null;
    let classText = `CLASS ${className}`;
    if (baseClass) {
      classText += ` INHERITS ${baseClass}`;
    }
    
    this.enterScope(className, 'class');
    this.increaseIndent();
    
    const members: IR[] = [];
    
    // Process class attributes and methods
    for (const item of node.body) {
      if (item.type === 'FunctionDef') {
        if (item.name === '__init__') {
          // Extract attributes from constructor
          const attributes = this.extractAttributesFromConstructor(item);
          attributes.forEach(attr => {
            members.push(this.createIRNode('statement', `PRIVATE ${attr}`));
          });
        }
        members.push(this.visitNode ? this.visitNode(item) : this.createIRNode('comment', '// Unprocessed node'));
      } else if (item.type === 'Assign') {
        // Class attributes
        const attrIR = this.visitNode ? this.visitNode(item) : this.createIRNode('comment', '// Unprocessed node');
        attrIR.text = `PRIVATE ${attrIR.text}`;
        members.push(attrIR);
      }
    }
    
    this.decreaseIndent();
    this.exitScope();
    
    const endClassIR = this.createIRNode('statement', 'ENDCLASS');
    members.push(endClassIR);
    
    return this.createIRNode('class', classText, members);
  }

  /**
   * Extract function parameters
   */
  private extractParameters(args: any, functionName?: string): ParameterInfo[] {
    const params: ParameterInfo[] = [];
    
    if (args.args) {
      args.args.forEach((arg: any, index: number) => {
        const name = arg.arg;
<<<<<<< HEAD
        let type = this.convertPythonTypeToIGCSE(arg.annotation);
        
        // 型注釈がない場合、関数呼び出し情報から型を推論
        if (type === 'STRING' && !arg.annotation && functionName) {
          const callInfo = this.getFunctionCallInfo(functionName);
          if (callInfo && callInfo.argumentTypes[index]) {
            type = callInfo.argumentTypes[index];
          }
=======
        // Prioritize type annotations if available
        let type = this.convertPythonTypeToIGCSE(arg.annotation);
        
        // If no type annotation, infer INTEGER as default
    // (More appropriate default due to frequent numeric operations)
        if (!arg.annotation) {
          type = 'INTEGER';
>>>>>>> 865b5ef6
        }
        
        params.push({ name, type });
      });
    }
    
    return params;
  }

  /**
   * Convert Python type annotations to IGCSE types
   */
  private convertPythonTypeToIGCSE(annotation: any): IGCSEDataType {
    if (!annotation) return 'INTEGER'; // Changed default to INTEGER
    
    if (annotation.type === 'Name') {
      switch (annotation.id) {
        case 'int': return 'INTEGER';
        case 'str': return 'STRING';
        case 'bool': return 'BOOLEAN';
        case 'float': return 'REAL';
        default: return 'INTEGER'; // Unknown types also default to INTEGER
      }
    }
    return 'INTEGER';
  }

  /**
   * Extract attributes from constructor
   */
  private extractAttributesFromConstructor(constructor: ASTNode): string[] {
    const attributes: string[] = [];
    
    // Get type information from constructor parameters
    const paramTypes = new Map<string, IGCSEDataType>();
    if (constructor.args && constructor.args.args) {
      constructor.args.args.forEach((arg: any) => {
        if (arg.arg !== 'self') {
          const type = this.convertPythonTypeToIGCSE(arg.annotation);
          paramTypes.set(arg.arg, type);
        }
      });
    }
    
    // Look for self.attribute = value format
    for (const stmt of constructor.body) {
      if (stmt.type === 'Assign') {
        const target = stmt.targets[0];
        if (target.type === 'Attribute' && target.value.id === 'self') {
          const attrName = target.attr;
          
          // If assigned value is a parameter, use parameter type
          let attrType: IGCSEDataType = 'STRING';
          if (stmt.value.type === 'Name' && paramTypes.has(stmt.value.id)) {
            attrType = paramTypes.get(stmt.value.id)!;
          } else {
            // If not a parameter, infer type from value
            attrType = this.expressionVisitor.inferTypeFromValue(stmt.value);
          }
          
          attributes.push(`${attrName} : ${attrType}`);
        }
      }
    }
    
    return attributes;
  }

  /**
   * Determine whether to treat as record type
   */
  private shouldTreatAsRecordType(node: ASTNode): boolean {
    // Classes with inheritance are not treated as record types
    if (node.bases && node.bases.length > 0) {
      return false;
    }
    
    // Check if this class is used as a parent class by other classes
    if (this.isUsedAsBaseClass(node.name)) {
      return false;
    }
    
    // Determine if class is used as record type
    const methods = node.body.filter((item: ASTNode) => item.type === 'FunctionDef');
    
    // If it only has __init__ method
    if (methods.length === 1 && methods[0].name === '__init__') {
      const initMethod = methods[0];
      // Check if __init__ contains only simple field assignments
      return this.isSimpleConstructor(initMethod);
    }
    
    // If no methods (data class usage)
    if (methods.length === 0) {
      // Treat as record type if it only has class attributes
      const hasOnlyAttributes = node.body.every((item: ASTNode) => 
        item.type === 'Assign' || item.type === 'AnnAssign'
      );
      return hasOnlyAttributes;
    }
    
    return false;
  }

  /**
   * Determine if __init__ method is a simple constructor
   */
  private isSimpleConstructor(initMethod: ASTNode): boolean {
    // Check __init__ body
    for (const stmt of initMethod.body) {
      if (stmt.type === 'Assign') {
        // Check if it's self.field = parameter format
        const target = stmt.targets[0];
        if (target.type === 'Attribute' && 
            target.value.type === 'Name' && 
            target.value.id === 'self') {
          // Simple field assignment
          continue;
        } else {
          // Complex assignment exists, don't treat as record type
          return false;
        }
      } else if (stmt.type === 'Expr' && stmt.value.type === 'Constant') {
        // Documentation strings are allowed
        continue;
      } else {
        // Other complex processing exists, don't treat as record type
        return false;
      }
    }
    return true;
  }

  /**
   * Check if this class is used as a parent class by other classes
   */
  private isUsedAsBaseClass(className: string): boolean {
       // Get all class definitions from context and check inheritance relationships
       if (this.context && this.context.classDefinitions) {
         for (const [, classDef] of Object.entries(this.context.classDefinitions)) {
           if (classDef.bases && classDef.bases.includes(className)) {
             return true;
           }
         }
       }
       return false;
     }

  /**
   * Determine if there are return statements
   */
  private hasReturnStatement(body: ASTNode[]): boolean {
    return body.some(stmt => 
      stmt.type === 'Return' || 
      (stmt.body && this.hasReturnStatement(stmt.body))
    );
  }

  /**
   * Infer return type
   */
<<<<<<< HEAD
  private inferReturnType(node: ASTNode, params?: ParameterInfo[]): IGCSEDataType {
    // Python型ヒントがある場合は優先
=======
  private inferReturnType(node: ASTNode): IGCSEDataType {
    // Prioritize Python type hints if available
>>>>>>> 865b5ef6
    if (node.returns && node.returns.id) {
      switch (node.returns.id) {
        case 'int': return 'INTEGER';
        case 'str': return 'STRING';
        case 'bool': return 'BOOLEAN';
        case 'float': return 'REAL';
        default: return 'STRING';
      }
    }
    
<<<<<<< HEAD
    // 関数呼び出し情報から引数の型を取得
    const functionCallInfo = this.context.functionCalls?.get(node.name);
    const argumentTypes = functionCallInfo?.argumentTypes || [];
    
    // 簡易的な戻り値型推論（再帰的にReturn文を検索）
    const findReturnType = (statements: ASTNode[]): IGCSEDataType | null => {
      for (const stmt of statements) {
        if (stmt.type === 'Return' && stmt.value) {
          // 戻り値が引数の演算の場合、関数呼び出し情報と引数の型を考慮
          if (stmt.value.type === 'BinOp') {
            const leftType = this.getOperandTypeWithCallInfo(stmt.value.left, params, argumentTypes);
            const rightType = this.getOperandTypeWithCallInfo(stmt.value.right, params, argumentTypes);
            
            // 両方の引数が同じ型の場合、その型を返す
            if (leftType && rightType && leftType === rightType) {
              return leftType;
            }
            // 一方がINTEGERの場合、INTEGERを優先
            if (leftType === 'INTEGER' || rightType === 'INTEGER') {
              return 'INTEGER';
            }
          }
          
          const inferredType = this.expressionVisitor.inferTypeFromValue(stmt.value);
          return inferredType;
=======
    // Get parameter type information
    const params = this.extractParameters(node.args);
    const paramTypes = new Map<string, IGCSEDataType>();
    params.forEach(param => {
      paramTypes.set(param.name, param.type);
    });
    
    // Simple return type inference (recursively search for Return statements)
    const findReturnType = (statements: ASTNode[]): IGCSEDataType | null => {
      for (const stmt of statements) {
        if (stmt.type === 'Return' && stmt.value) {
          return this.inferReturnTypeFromExpression(stmt.value, paramTypes);
>>>>>>> 865b5ef6
        }
        // Also search nested structures (if statements, for loops, etc.)
        if (stmt.body && Array.isArray(stmt.body)) {
          const nestedType = findReturnType(stmt.body);
          if (nestedType) return nestedType;
        }
        if (stmt.orelse && Array.isArray(stmt.orelse)) {
          const elseType = findReturnType(stmt.orelse);
          if (elseType) return elseType;
        }
      }
      return null;
    };
    
    const returnType = findReturnType(node.body);
    return returnType || 'INTEGER';
  }

  /**
   * Return type inference considering parameter type information
   */
  private inferReturnTypeFromExpression(node: ASTNode, paramTypes: Map<string, IGCSEDataType>): IGCSEDataType {
    if (!node) return 'INTEGER';
    
    switch (node.type) {
      case 'Constant':
        if (typeof node.value === 'number') {
          return Number.isInteger(node.value) ? 'INTEGER' : 'REAL';
        }
        if (typeof node.value === 'string') return 'STRING';
        if (typeof node.value === 'boolean') return 'BOOLEAN';
        break;
      case 'Num':
        return Number.isInteger(node.n) ? 'INTEGER' : 'REAL';
      case 'Str':
        return 'STRING';
      case 'Name':
        // Reference parameter type
        if (paramTypes.has(node.id)) {
          return paramTypes.get(node.id)!;
        }
        // Numeric literal
        if (node.id && /^\d+$/.test(node.id)) {
          return 'INTEGER';
        }
        if (node.id && /^\d+\.\d+$/.test(node.id)) {
          return 'REAL';
        }
        return 'INTEGER';
      case 'BinOp':
        // Type inference for binary operations
        const leftType = this.inferReturnTypeFromExpression(node.left, paramTypes);
        const rightType = this.inferReturnTypeFromExpression(node.right, paramTypes);
        
        // For arithmetic operators
        if (['Add', 'Sub', 'Mult', 'Div', 'Mod', 'Pow'].includes(node.op.type)) {
          // String concatenation (+operator) - only for explicit string types
          if (node.op.type === 'Add' && 
              ((leftType === 'STRING' && this.isExplicitStringNode(node.left)) || 
               (rightType === 'STRING' && this.isExplicitStringNode(node.right)))) {
            return 'STRING';
          }
          
          // Treat as numeric operation if numeric types are involved
          if ((leftType === 'INTEGER' || leftType === 'REAL') || 
              (rightType === 'INTEGER' || rightType === 'REAL')) {
            // Division results in REAL
            if (node.op.type === 'Div') {
              return 'REAL';
            }
            // INTEGER if both are INTEGER
            if (leftType === 'INTEGER' && rightType === 'INTEGER') {
              return 'INTEGER';
            }
            // REAL if either is REAL
            if (leftType === 'REAL' || rightType === 'REAL') {
              return 'REAL';
            }
            // Default is INTEGER
            return 'INTEGER';
          }
          
          // Default arithmetic operations inferred as INTEGER
          return 'INTEGER';
        }
        
        // For comparison operators
        if (['Eq', 'NotEq', 'Lt', 'LtE', 'Gt', 'GtE'].includes(node.op.type)) {
          return 'BOOLEAN';
        }
        
        return 'INTEGER';
    }
    
    return 'INTEGER';
  }
  
  /**
   * Check if it's an explicit string node
   */
  private isExplicitStringNode(node: ASTNode): boolean {
    if (!node) return false;
    
    switch (node.type) {
      case 'Constant':
        return typeof node.value === 'string';
      case 'Str':
        return true;
      case 'JoinedStr': // f-string
        return true;
      default:
        return false;
    }
  }

  /**
   * 演算子のオペランドの型を取得（関数呼び出し情報を活用）
   */
  private getOperandTypeWithCallInfo(operand: ASTNode, params?: ParameterInfo[], argumentTypes?: IGCSEDataType[]): IGCSEDataType | null {
    if (operand.type === 'Name') {
      // パラメータ名の場合、まず関数呼び出し情報から型を取得
      if (params && argumentTypes) {
        const paramIndex = params.findIndex(p => p.name === operand.id);
        if (paramIndex >= 0 && paramIndex < argumentTypes.length) {
          return argumentTypes[paramIndex];
        }
      }
      
      // 関数呼び出し情報がない場合は、パラメータの型を返す
      if (params) {
        const param = params.find(p => p.name === operand.id);
        if (param) {
          return param.type;
        }
      }
    }
    
    // その他の場合は通常の型推論
    return this.expressionVisitor.inferTypeFromValue(operand);
  }

  protected override createIRNode(kind: IRKind, text: string, children: IR[] = [], meta?: IRMeta): IR {
    return createIR(kind, text, children, meta);
  }

  /**
   * Capitalize the first character of a string
   */
  private capitalizeFirstLetter(str: string): string {
    if (!str) return str;
    return str.charAt(0).toUpperCase() + str.slice(1);
  }

  // visitNode is already defined as a property
}<|MERGE_RESOLUTION|>--- conflicted
+++ resolved
@@ -44,12 +44,9 @@
    */
   visitFunctionDef(node: ASTNode): IR {
     const funcName = this.capitalizeFirstLetter(node.name);
-    const params = this.extractParameters(node.args, node.name);
+    const params = this.extractParameters(node.args);
     const paramText = params.map(p => `${p.name} : ${p.type}`).join(', ');
     
-<<<<<<< HEAD
-    // 関数スコープに入る
-=======
     // Infer return type
     const hasReturn = this.hasReturnStatement(node.body);
     const returnType = hasReturn ? this.inferReturnType(node) : null;
@@ -62,7 +59,6 @@
     }
     
     // Enter function scope
->>>>>>> 865b5ef6
     this.enterScope(funcName, 'function');
     this.increaseIndent();
     
@@ -71,25 +67,10 @@
       this.registerVariable(param.name, param.type, node.lineno);
     });
     
-<<<<<<< HEAD
-    // 関数本体を処理（関数呼び出し情報を収集するため）
-=======
     // Process function body
->>>>>>> 865b5ef6
     const bodyChildren = node.body.map((child: ASTNode) => 
       this.visitNode ? this.visitNode(child) : this.createIRNode('comment', '// Unprocessed node')
     );
-    
-    // 関数本体処理後に戻り値の型を推論
-    const hasReturn = this.hasReturnStatement(node.body);
-    const returnType = hasReturn ? this.inferReturnType(node, params) : null;
-    
-    let funcText: string;
-    if (returnType) {
-      funcText = `FUNCTION ${funcName}(${paramText}) RETURNS ${returnType}`;
-    } else {
-      funcText = `PROCEDURE ${funcName}(${paramText})`;
-    }
     
     this.decreaseIndent();
     this.exitScope();
@@ -192,22 +173,12 @@
   /**
    * Extract function parameters
    */
-  private extractParameters(args: any, functionName?: string): ParameterInfo[] {
+  private extractParameters(args: any): ParameterInfo[] {
     const params: ParameterInfo[] = [];
     
     if (args.args) {
-      args.args.forEach((arg: any, index: number) => {
+      args.args.forEach((arg: any) => {
         const name = arg.arg;
-<<<<<<< HEAD
-        let type = this.convertPythonTypeToIGCSE(arg.annotation);
-        
-        // 型注釈がない場合、関数呼び出し情報から型を推論
-        if (type === 'STRING' && !arg.annotation && functionName) {
-          const callInfo = this.getFunctionCallInfo(functionName);
-          if (callInfo && callInfo.argumentTypes[index]) {
-            type = callInfo.argumentTypes[index];
-          }
-=======
         // Prioritize type annotations if available
         let type = this.convertPythonTypeToIGCSE(arg.annotation);
         
@@ -215,7 +186,6 @@
     // (More appropriate default due to frequent numeric operations)
         if (!arg.annotation) {
           type = 'INTEGER';
->>>>>>> 865b5ef6
         }
         
         params.push({ name, type });
@@ -377,13 +347,8 @@
   /**
    * Infer return type
    */
-<<<<<<< HEAD
-  private inferReturnType(node: ASTNode, params?: ParameterInfo[]): IGCSEDataType {
-    // Python型ヒントがある場合は優先
-=======
   private inferReturnType(node: ASTNode): IGCSEDataType {
     // Prioritize Python type hints if available
->>>>>>> 865b5ef6
     if (node.returns && node.returns.id) {
       switch (node.returns.id) {
         case 'int': return 'INTEGER';
@@ -394,33 +359,6 @@
       }
     }
     
-<<<<<<< HEAD
-    // 関数呼び出し情報から引数の型を取得
-    const functionCallInfo = this.context.functionCalls?.get(node.name);
-    const argumentTypes = functionCallInfo?.argumentTypes || [];
-    
-    // 簡易的な戻り値型推論（再帰的にReturn文を検索）
-    const findReturnType = (statements: ASTNode[]): IGCSEDataType | null => {
-      for (const stmt of statements) {
-        if (stmt.type === 'Return' && stmt.value) {
-          // 戻り値が引数の演算の場合、関数呼び出し情報と引数の型を考慮
-          if (stmt.value.type === 'BinOp') {
-            const leftType = this.getOperandTypeWithCallInfo(stmt.value.left, params, argumentTypes);
-            const rightType = this.getOperandTypeWithCallInfo(stmt.value.right, params, argumentTypes);
-            
-            // 両方の引数が同じ型の場合、その型を返す
-            if (leftType && rightType && leftType === rightType) {
-              return leftType;
-            }
-            // 一方がINTEGERの場合、INTEGERを優先
-            if (leftType === 'INTEGER' || rightType === 'INTEGER') {
-              return 'INTEGER';
-            }
-          }
-          
-          const inferredType = this.expressionVisitor.inferTypeFromValue(stmt.value);
-          return inferredType;
-=======
     // Get parameter type information
     const params = this.extractParameters(node.args);
     const paramTypes = new Map<string, IGCSEDataType>();
@@ -433,7 +371,6 @@
       for (const stmt of statements) {
         if (stmt.type === 'Return' && stmt.value) {
           return this.inferReturnTypeFromExpression(stmt.value, paramTypes);
->>>>>>> 865b5ef6
         }
         // Also search nested structures (if statements, for loops, etc.)
         if (stmt.body && Array.isArray(stmt.body)) {
@@ -549,32 +486,6 @@
     }
   }
 
-  /**
-   * 演算子のオペランドの型を取得（関数呼び出し情報を活用）
-   */
-  private getOperandTypeWithCallInfo(operand: ASTNode, params?: ParameterInfo[], argumentTypes?: IGCSEDataType[]): IGCSEDataType | null {
-    if (operand.type === 'Name') {
-      // パラメータ名の場合、まず関数呼び出し情報から型を取得
-      if (params && argumentTypes) {
-        const paramIndex = params.findIndex(p => p.name === operand.id);
-        if (paramIndex >= 0 && paramIndex < argumentTypes.length) {
-          return argumentTypes[paramIndex];
-        }
-      }
-      
-      // 関数呼び出し情報がない場合は、パラメータの型を返す
-      if (params) {
-        const param = params.find(p => p.name === operand.id);
-        if (param) {
-          return param.type;
-        }
-      }
-    }
-    
-    // その他の場合は通常の型推論
-    return this.expressionVisitor.inferTypeFromValue(operand);
-  }
-
   protected override createIRNode(kind: IRKind, text: string, children: IR[] = [], meta?: IRMeta): IR {
     return createIR(kind, text, children, meta);
   }
