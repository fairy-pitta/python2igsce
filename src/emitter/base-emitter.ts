// Base class for emitters
import { IR } from '../types/ir';
import {
  EmitterOptions,
  EmitResult,
  EmitContext,
  FormatterConfig,
  createEmitError,
  createEmitWarning,
  createIndentInfo,
  getDefaultEmitterOptions,
  getDefaultFormatterConfig
} from '../types/emitter';

/**
 * Base class for emitters
 * Provides IR to text conversion functionality
 */
export abstract class BaseEmitter {
  protected options: EmitterOptions;
  protected context: EmitContext;
  protected startTime: number = 0;

  constructor(options: Partial<EmitterOptions> = {}) {
    this.options = { ...getDefaultEmitterOptions(), ...options };
    this.context = this.createInitialContext();
  }

  /**
   * Create initial context
   */
  private createInitialContext(): EmitContext {
    return {
      indent: createIndentInfo(0, this.options.indentChar, this.options.indentSize),
      output: [],
      currentLine: 1,
      errors: [],
      warnings: [],
      formatter: getDefaultFormatterConfig()
    };
  }

  /**
   * Execute emit (abstract method)
   */
  abstract emit(ir: IR | IR[]): EmitResult;

  /**
   * Add error
   */
  protected addError(
    message: string,
    type: import('../types/emitter').EmitErrorType,
    node?: IR
  ): void {
    const error = createEmitError(message, type, node);
    this.context.errors.push(error);
    
    if (this.options.includeDebugInfo) {
      console.error(`Emit Error: ${message}`);
    }
  }

  /**
   * Add warning
   */
  protected addWarning(
    message: string,
    type: import('../types/emitter').EmitWarningType,
    node?: IR
  ): void {
    const warning = createEmitWarning(message, type, node);
    this.context.warnings.push(warning);
    
    if (this.options.includeDebugInfo) {
      console.warn(`Emit Warning: ${message}`);
    }
  }

  /**
   * Increase indent level
   */
  protected increaseIndent(): void {
    this.context.indent = createIndentInfo(
      this.context.indent.level + 1,
      this.options.indentChar,
      this.options.indentSize
    );
  }

  /**
   * Decrease indent level
   */
  protected decreaseIndent(): void {
    if (this.context.indent.level > 0) {
      this.context.indent = createIndentInfo(
        this.context.indent.level - 1,
        this.options.indentChar,
        this.options.indentSize
      );
    }
  }

  /**
   * Output line
   */
  protected emitLine(text: string, indent: boolean = true): void {
    const indentedText = indent ? this.context.indent.string + text : text;
    
    // Line length check
    if (this.options.maxLineLength && indentedText.length > this.options.maxLineLength) {
      this.addWarning(
        `Line exceeds maximum length (${indentedText.length} > ${this.options.maxLineLength})`,
        'long_line'
      );
    }
    
    // Output with line numbers
    if (this.options.includeLineNumbers) {
      const lineNumber = this.context.currentLine.toString().padStart(3, ' ');
      this.context.output.push(`${lineNumber}: ${indentedText}`);
    } else {
      this.context.output.push(indentedText);
    }
    
    this.context.currentLine++;
  }

  /**
   * Output empty line
   */
  protected emitBlankLine(): void {
    this.context.output.push('');
    this.context.currentLine++;
  }

  /**
   * Output comment
   */
  protected emitComment(text: string): void {
    if (this.options.includeComments) {
      this.emitLine(text);
    }
  }

  /**
   * Process IR node (abstract method)
   */
  protected abstract emitNode(node: IR): void;

  /**
   * Process child nodes
   */
  protected emitChildren(node: IR): void {
    if (node.children && Array.isArray(node.children)) {
      for (const child of node.children) {
        this.emitNode(child);
      }
    }
  }

  /**
<<<<<<< HEAD
   * テキストのフォーマット（Python → IGCSE）
=======
   * Format text
>>>>>>> 865b5ef6
   */
  protected formatText(text: string): string {
    let result = text;
    
<<<<<<< HEAD
    // 演算子の変換
    result = this.convertOperators(result);
    
    // キーワードの大文字化
    result = this.uppercaseKeywords(result);
=======
    // Convert operators (Python → IGCSE)
    formatted = this.convertOperators(formatted);
    
    // Capitalize keywords
    if (this.context.formatter.uppercaseKeywords) {
      formatted = this.uppercaseKeywords(formatted);
    }
    
    // Space around operators
    if (this.context.formatter.spaceAroundOperators) {
      formatted = this.addSpaceAroundOperators(formatted);
    }
    
    // Space after comma (excluding inside string literals)
    if (this.context.formatter.spaceAfterComma) {
      formatted = this.addSpaceAfterCommaOutsideStrings(formatted);
    }
>>>>>>> 865b5ef6
    
    return result;
  }

  /**
<<<<<<< HEAD
   * キーワードの大文字化（文字列リテラル外のみ）
=======
   * Capitalize keywords
>>>>>>> 865b5ef6
   */
  private uppercaseKeywords(text: string): string {
    let result = text;
    
    // 文字列リテラルを一時的に保護
    const stringLiterals: string[] = [];
    result = result.replace(/(["'])((?:\\.|(?!\1)[^\\])*)\1/g, (match) => {
      const index = stringLiterals.length;
      stringLiterals.push(match);
      return `__STRING_${index}__`;
    });
    
    // IGCSEキーワードの大文字化（文字列リテラル外のみ）
    const keywords = [
      'if', 'then', 'else', 'endif', 'elseif',
      'for', 'to', 'step', 'next', 'while', 'endwhile',
      'repeat', 'until', 'do',
      'procedure', 'endprocedure', 'function', 'endfunction', 'return',
      'declare', 'constant', 'array', 'of', 'type',
      'input', 'output', 'read', 'write',
      'and', 'or', 'not',
      'true', 'false', 'null',
      'case', 'of', 'otherwise', 'endcase',
      'class', 'endclass', 'new', 'super', 'this',
      'public', 'private', 'inherits'
    ];
    
<<<<<<< HEAD
    keywords.forEach(keyword => {
      const regex = new RegExp(`\\b${keyword}\\b`, 'gi');
      result = result.replace(regex, keyword.toUpperCase());
    });
    
    // 文字列リテラルを復元
    stringLiterals.forEach((literal, index) => {
      result = result.replace(`__STRING_${index}__`, literal);
    });
=======
    // Protect string literals
    const stringLiterals: string[] = [];
    let result = text.replace(/"([^"]*)"/g, (_, content) => {
      const placeholder = `__STRING_${stringLiterals.length}__`;
      stringLiterals.push(content);
      return `"${placeholder}"`;
    });
    
    for (const keyword of keywords) {
      const regex = new RegExp(`\\b${keyword.toLowerCase()}\\b`, 'gi');
      result = result.replace(regex, keyword);
    }
>>>>>>> 865b5ef6
    
    // Restore string literals
    result = result.replace(/"__STRING_(\d+)__"/g, (_, index) => {
      return `"${stringLiterals[parseInt(index)]}"`;
    });
    
    return result;
  }

  /**
   * Convert operators (Python → IGCSE)
   */
  private convertOperators(text: string): string {
    let result = text;
    
    // Protect comment sections (temporarily replace Python # comments and IGCSE // comments)
    const commentMatches: string[] = [];
    result = result.replace(/(#.*$|\/\/.*$)/gm, (match) => {
      const index = commentMatches.length;
      commentMatches.push(match);
      return `__COMMENT_${index}__`;
    });
    
<<<<<<< HEAD
    // 文字列リテラルを一時的に保護
    const stringLiterals: string[] = [];
    result = result.replace(/(["'])((?:\\.|(?!\1)[^\\])*)\1/g, (match) => {
      const index = stringLiterals.length;
      stringLiterals.push(match);
      return `__STRING_${index}__`;
    });
    
    // 比較演算子の変換（代入演算子より先に処理）
=======
    // Protect string literals
    const stringLiterals: string[] = [];
    result = result.replace(/"([^"]*)"/g, (_, content) => {
      const placeholder = `__STRING_${stringLiterals.length}__`;
      stringLiterals.push(content);
      return `"${placeholder}"`;
    });
    
    // Convert comparison operators (process before assignment operators)
>>>>>>> 865b5ef6
    result = result.replace(/!=/g, '≠');
    result = result.replace(/<=/g, '≤');
    result = result.replace(/>=/g, '≥');
    result = result.replace(/==/g, '=');
    
    // Convert assignment operators (only = that are not comparison operators)
    // Convert variable = format from line start to ←
    result = result.replace(/^(\s*)([a-zA-Z_][a-zA-Z0-9_]*)\s*=\s*/gm, '$1$2 ← ');
    
<<<<<<< HEAD
    // 論理演算子の変換（単語境界を使用）
    result = result.replace(/\band\b/g, ' AND ');
    result = result.replace(/\bor\b/g, ' OR ');
    result = result.replace(/\bnot\b/g, 'NOT ');
    
    // 文字列リテラルを復元
    stringLiterals.forEach((literal, index) => {
      result = result.replace(`__STRING_${index}__`, literal);
    });
=======
    // Convert logical operators
    result = result.replace(/\band\b/gi, 'AND');
    result = result.replace(/\bor\b/gi, 'OR');
    result = result.replace(/\bnot\b/gi, 'NOT');
>>>>>>> 865b5ef6
    
    // Convert string concatenation (convert + to & on lines containing string literals)
    const lines = result.split('\n');
    result = lines.map(line => {
      // Check if line contains string literals (parts enclosed in " or ')
      if (/["']/.test(line)) {
<<<<<<< HEAD
        // 文字列連結の+を&に変換（スペースの調整も行う）
        // ただし、数値同士の加算は除外する
        return line.replace(/\s*\+\s*/g, (match, offset, string) => {
          // +の前後の文字を確認
          const before = string.substring(0, offset).trim();
          const after = string.substring(offset + match.length).trim();
          
          // +の直前の単語を取得
          const beforeMatch = before.match(/([a-zA-Z_][a-zA-Z0-9_]*|\d+(?:\.\d+)?)$/);
          const beforeToken = beforeMatch ? beforeMatch[1] : '';
          
          // +の直後の単語を取得
          const afterMatch = after.match(/^([a-zA-Z_][a-zA-Z0-9_]*|\d+(?:\.\d+)?)/);
          const afterToken = afterMatch ? afterMatch[1] : '';
          
          // 数値リテラル同士の加算かチェック
          const beforeIsNumber = /^\d+(\.\d+)?$/.test(beforeToken);
          const afterIsNumber = /^\d+(\.\d+)?$/.test(afterToken);
          
          // 変数名と数値の加算かチェック（y + 1のような場合）
          const beforeIsVar = /^[a-zA-Z_][a-zA-Z0-9_]*$/.test(beforeToken);
          const afterIsVar = /^[a-zA-Z_][a-zA-Z0-9_]*$/.test(afterToken);
          
          // 数値同士、変数と数値、変数同士の加算の場合は+のまま
          if ((beforeIsNumber && afterIsNumber) || 
              (beforeIsVar && afterIsNumber) ||
              (beforeIsNumber && afterIsVar) ||
              (beforeIsVar && afterIsVar)) {
            return ' + ';
          }
          
          // それ以外（文字列連結）は&に変換
          return ' & ';
        });
=======
        // Convert + for string concatenation to &
        return line.replace(/\s*\+\s*/g, ' & ');
>>>>>>> 865b5ef6
      }
      return line;
    }).join('\n');
    
<<<<<<< HEAD
    // 余分なスペースを削除（演算子周りの重複スペースを修正）
    result = result.replace(/\s{2,}/g, ' ');
    
    // コメントを復元（Pythonの#コメントをIGCSEの//コメントに変換）
=======
    // Convert arithmetic operators (only // that are not comments)
    result = result.replace(/\s*%\s*/g, ' MOD ');
    result = result.replace(/\s*\/\/\s*/g, ' DIV ');
    
    // Convert input() function (special handling for assignment statements)
    result = result.replace(/(\w+)\s*←\s*input\(\)/g, 'INPUT $1');
    result = result.replace(/(\w+)\s*←\s*input\(([^)]+)\)/g, 'OUTPUT $2\nINPUT $1');
    // Convert regular input() function
    result = result.replace(/\binput\(\)/g, 'INPUT');
    result = result.replace(/\binput\(([^)]+)\)/g, 'INPUT($1)');
    
    // Restore string literals
    result = result.replace(/"__STRING_(\d+)__"/g, (_, index) => {
      return `"${stringLiterals[parseInt(index)]}"`;
    });
    
    // Restore comments (convert # to //, leave // as is)
>>>>>>> 865b5ef6
    commentMatches.forEach((comment, index) => {
      let convertedComment = comment;
      // Pythonの#コメントをIGCSEの//コメントに変換
      if (comment.startsWith('#')) {
        convertedComment = comment.replace(/^#/, '//');
      }
      result = result.replace(`__COMMENT_${index}__`, convertedComment);
    });
    
    return result;
  }

  /**
<<<<<<< HEAD
   * エミット結果の作成
=======
   * Add space around operators
   */
  private addSpaceAroundOperators(text: string): string {
    const operators = ['←', '=', '≠', '<', '>', '≤', '≥', '+', '-', '*', '/', 'MOD', 'DIV'];
    
    let result = text;
    for (const op of operators) {
      // Don't process if space already exists
      const regex = new RegExp(`(?<!\\s)${this.escapeRegex(op)}(?!\\s)`, 'g');
      result = result.replace(regex, ` ${op} `);
    }
    
    // Remove duplicate spaces
    result = result.replace(/\s+/g, ' ');
    
    return result;
  }

  /**
   * Escape for regular expressions
   */
  private escapeRegex(text: string): string {
    return text.replace(/[.*+?^${}()|[\]\\]/g, '\\$&');
  }

  /**
   * Add space after commas outside string literals
   */
  private addSpaceAfterCommaOutsideStrings(text: string): string {
    let result = '';
    let inString = false;
    let stringChar = '';
    
    for (let i = 0; i < text.length; i++) {
      const char = text[i];
      const prevChar = i > 0 ? text[i - 1] : '';
      
      // Detect string start/end
      if ((char === '"' || char === "'") && prevChar !== '\\') {
        if (!inString) {
          inString = true;
          stringChar = char;
        } else if (char === stringChar) {
          inString = false;
          stringChar = '';
        }
      }
      
      result += char;
      
      // Add space after commas outside strings
      if (!inString && char === ',' && i + 1 < text.length && text[i + 1] !== ' ') {
        result += ' ';
      }
    }
    
    return result;
  }

  /**
   * Create emit result
>>>>>>> 865b5ef6
   */
  protected createEmitResult(): EmitResult {
    const endTime = Date.now();
    const emitTime = endTime - this.startTime;
    
    const code = this.context.output.join(this.options.lineEnding);
    const linesGenerated = this.context.output.length;
    const charactersGenerated = code.length;
    
    return {
      code,
      errors: [...this.context.errors],
      warnings: [...this.context.warnings],
      stats: {
        linesGenerated,
        lineCount: linesGenerated, // Alias for testing
        charactersGenerated,
        characterCount: charactersGenerated, // Alias for testing
        nodesProcessed: 0, // Set during implementation
        emitTime,
        processingTime: emitTime, // Alias for testing
        maxNestingDepth: this.context.indent.level,
        maxLineLength: Math.max(...this.context.output.map(line => line.length), 0)
      },
      success: this.context.errors.length === 0,
      emitTime,
      output: code
    };
  }

  /**
   * Record emit start time
   */
  protected startEmitting(): void {
    this.startTime = Date.now();
  }

  /**
   * Output debug information
   */
  protected debug(_message: string): void {
    // Debug logging disabled
  }

  /**
   * Reset context
   */
  protected resetContext(): void {
    this.context = this.createInitialContext();
  }

  /**
   * Wrap long lines
   */
  protected wrapLongLine(text: string, maxLength?: number): string[] {
    const limit = maxLength || this.options.maxLineLength || 80;
    
    if (text.length <= limit) {
      return [text];
    }
    
    const words = text.split(' ');
    const lines: string[] = [];
    let currentLine = '';
    
    for (const word of words) {
      if (currentLine.length + word.length + 1 <= limit) {
        currentLine += (currentLine ? ' ' : '') + word;
      } else {
        if (currentLine) {
          lines.push(currentLine);
        }
        currentLine = word;
      }
    }
    
    if (currentLine) {
      lines.push(currentLine);
    }
    
    return lines;
  }

  /**
   * Update options
   */
  updateOptions(options: Partial<EmitterOptions>): void {
    this.options = { ...this.options, ...options };
  }

  /**
   * Update formatter configuration
   */
  updateFormatterConfig(config: Partial<FormatterConfig>): void {
    this.context.formatter = { ...this.context.formatter, ...config };
  }
}<|MERGE_RESOLUTION|>--- conflicted
+++ resolved
@@ -43,7 +43,7 @@
   /**
    * Execute emit (abstract method)
    */
-  abstract emit(ir: IR | IR[]): EmitResult;
+  abstract emit(ir: IR): EmitResult;
 
   /**
    * Add error
@@ -152,30 +152,17 @@
    * Process child nodes
    */
   protected emitChildren(node: IR): void {
-    if (node.children && Array.isArray(node.children)) {
-      for (const child of node.children) {
-        this.emitNode(child);
-      }
-    }
-  }
-
-  /**
-<<<<<<< HEAD
-   * テキストのフォーマット（Python → IGCSE）
-=======
+    for (const child of node.children) {
+      this.emitNode(child);
+    }
+  }
+
+  /**
    * Format text
->>>>>>> 865b5ef6
    */
   protected formatText(text: string): string {
-    let result = text;
-    
-<<<<<<< HEAD
-    // 演算子の変換
-    result = this.convertOperators(result);
-    
-    // キーワードの大文字化
-    result = this.uppercaseKeywords(result);
-=======
+    let formatted = text;
+    
     // Convert operators (Python → IGCSE)
     formatted = this.convertOperators(formatted);
     
@@ -193,55 +180,26 @@
     if (this.context.formatter.spaceAfterComma) {
       formatted = this.addSpaceAfterCommaOutsideStrings(formatted);
     }
->>>>>>> 865b5ef6
-    
-    return result;
-  }
-
-  /**
-<<<<<<< HEAD
-   * キーワードの大文字化（文字列リテラル外のみ）
-=======
+    
+    return formatted;
+  }
+
+  /**
    * Capitalize keywords
->>>>>>> 865b5ef6
    */
   private uppercaseKeywords(text: string): string {
-    let result = text;
-    
-    // 文字列リテラルを一時的に保護
-    const stringLiterals: string[] = [];
-    result = result.replace(/(["'])((?:\\.|(?!\1)[^\\])*)\1/g, (match) => {
-      const index = stringLiterals.length;
-      stringLiterals.push(match);
-      return `__STRING_${index}__`;
-    });
-    
-    // IGCSEキーワードの大文字化（文字列リテラル外のみ）
     const keywords = [
-      'if', 'then', 'else', 'endif', 'elseif',
-      'for', 'to', 'step', 'next', 'while', 'endwhile',
-      'repeat', 'until', 'do',
-      'procedure', 'endprocedure', 'function', 'endfunction', 'return',
-      'declare', 'constant', 'array', 'of', 'type',
-      'input', 'output', 'read', 'write',
-      'and', 'or', 'not',
-      'true', 'false', 'null',
-      'case', 'of', 'otherwise', 'endcase',
-      'class', 'endclass', 'new', 'super', 'this',
-      'public', 'private', 'inherits'
+      'IF', 'THEN', 'ELSE', 'ENDIF',
+      'FOR', 'TO', 'STEP', 'NEXT',
+      'WHILE', 'ENDWHILE', 'REPEAT', 'UNTIL',
+      'PROCEDURE', 'ENDPROCEDURE', 'FUNCTION', 'ENDFUNCTION',
+      'RETURN', 'INPUT', 'OUTPUT',
+      'CASE', 'OF', 'OTHERWISE', 'ENDCASE',
+      'TYPE', 'ENDTYPE', 'CLASS', 'ENDCLASS',
+      'DECLARE', 'CONSTANT', 'ARRAY', 'RECORD',
+      'AND', 'OR', 'NOT', 'MOD', 'DIV'
     ];
     
-<<<<<<< HEAD
-    keywords.forEach(keyword => {
-      const regex = new RegExp(`\\b${keyword}\\b`, 'gi');
-      result = result.replace(regex, keyword.toUpperCase());
-    });
-    
-    // 文字列リテラルを復元
-    stringLiterals.forEach((literal, index) => {
-      result = result.replace(`__STRING_${index}__`, literal);
-    });
-=======
     // Protect string literals
     const stringLiterals: string[] = [];
     let result = text.replace(/"([^"]*)"/g, (_, content) => {
@@ -254,7 +212,6 @@
       const regex = new RegExp(`\\b${keyword.toLowerCase()}\\b`, 'gi');
       result = result.replace(regex, keyword);
     }
->>>>>>> 865b5ef6
     
     // Restore string literals
     result = result.replace(/"__STRING_(\d+)__"/g, (_, index) => {
@@ -278,17 +235,6 @@
       return `__COMMENT_${index}__`;
     });
     
-<<<<<<< HEAD
-    // 文字列リテラルを一時的に保護
-    const stringLiterals: string[] = [];
-    result = result.replace(/(["'])((?:\\.|(?!\1)[^\\])*)\1/g, (match) => {
-      const index = stringLiterals.length;
-      stringLiterals.push(match);
-      return `__STRING_${index}__`;
-    });
-    
-    // 比較演算子の変換（代入演算子より先に処理）
-=======
     // Protect string literals
     const stringLiterals: string[] = [];
     result = result.replace(/"([^"]*)"/g, (_, content) => {
@@ -298,7 +244,6 @@
     });
     
     // Convert comparison operators (process before assignment operators)
->>>>>>> 865b5ef6
     result = result.replace(/!=/g, '≠');
     result = result.replace(/<=/g, '≤');
     result = result.replace(/>=/g, '≥');
@@ -308,77 +253,22 @@
     // Convert variable = format from line start to ←
     result = result.replace(/^(\s*)([a-zA-Z_][a-zA-Z0-9_]*)\s*=\s*/gm, '$1$2 ← ');
     
-<<<<<<< HEAD
-    // 論理演算子の変換（単語境界を使用）
-    result = result.replace(/\band\b/g, ' AND ');
-    result = result.replace(/\bor\b/g, ' OR ');
-    result = result.replace(/\bnot\b/g, 'NOT ');
-    
-    // 文字列リテラルを復元
-    stringLiterals.forEach((literal, index) => {
-      result = result.replace(`__STRING_${index}__`, literal);
-    });
-=======
     // Convert logical operators
     result = result.replace(/\band\b/gi, 'AND');
     result = result.replace(/\bor\b/gi, 'OR');
     result = result.replace(/\bnot\b/gi, 'NOT');
->>>>>>> 865b5ef6
     
     // Convert string concatenation (convert + to & on lines containing string literals)
     const lines = result.split('\n');
     result = lines.map(line => {
       // Check if line contains string literals (parts enclosed in " or ')
       if (/["']/.test(line)) {
-<<<<<<< HEAD
-        // 文字列連結の+を&に変換（スペースの調整も行う）
-        // ただし、数値同士の加算は除外する
-        return line.replace(/\s*\+\s*/g, (match, offset, string) => {
-          // +の前後の文字を確認
-          const before = string.substring(0, offset).trim();
-          const after = string.substring(offset + match.length).trim();
-          
-          // +の直前の単語を取得
-          const beforeMatch = before.match(/([a-zA-Z_][a-zA-Z0-9_]*|\d+(?:\.\d+)?)$/);
-          const beforeToken = beforeMatch ? beforeMatch[1] : '';
-          
-          // +の直後の単語を取得
-          const afterMatch = after.match(/^([a-zA-Z_][a-zA-Z0-9_]*|\d+(?:\.\d+)?)/);
-          const afterToken = afterMatch ? afterMatch[1] : '';
-          
-          // 数値リテラル同士の加算かチェック
-          const beforeIsNumber = /^\d+(\.\d+)?$/.test(beforeToken);
-          const afterIsNumber = /^\d+(\.\d+)?$/.test(afterToken);
-          
-          // 変数名と数値の加算かチェック（y + 1のような場合）
-          const beforeIsVar = /^[a-zA-Z_][a-zA-Z0-9_]*$/.test(beforeToken);
-          const afterIsVar = /^[a-zA-Z_][a-zA-Z0-9_]*$/.test(afterToken);
-          
-          // 数値同士、変数と数値、変数同士の加算の場合は+のまま
-          if ((beforeIsNumber && afterIsNumber) || 
-              (beforeIsVar && afterIsNumber) ||
-              (beforeIsNumber && afterIsVar) ||
-              (beforeIsVar && afterIsVar)) {
-            return ' + ';
-          }
-          
-          // それ以外（文字列連結）は&に変換
-          return ' & ';
-        });
-=======
         // Convert + for string concatenation to &
         return line.replace(/\s*\+\s*/g, ' & ');
->>>>>>> 865b5ef6
       }
       return line;
     }).join('\n');
     
-<<<<<<< HEAD
-    // 余分なスペースを削除（演算子周りの重複スペースを修正）
-    result = result.replace(/\s{2,}/g, ' ');
-    
-    // コメントを復元（Pythonの#コメントをIGCSEの//コメントに変換）
-=======
     // Convert arithmetic operators (only // that are not comments)
     result = result.replace(/\s*%\s*/g, ' MOD ');
     result = result.replace(/\s*\/\/\s*/g, ' DIV ');
@@ -396,13 +286,8 @@
     });
     
     // Restore comments (convert # to //, leave // as is)
->>>>>>> 865b5ef6
     commentMatches.forEach((comment, index) => {
-      let convertedComment = comment;
-      // Pythonの#コメントをIGCSEの//コメントに変換
-      if (comment.startsWith('#')) {
-        convertedComment = comment.replace(/^#/, '//');
-      }
+      const convertedComment = comment.startsWith('#') ? comment.replace(/^#/, '//') : comment;
       result = result.replace(`__COMMENT_${index}__`, convertedComment);
     });
     
@@ -410,9 +295,6 @@
   }
 
   /**
-<<<<<<< HEAD
-   * エミット結果の作成
-=======
    * Add space around operators
    */
   private addSpaceAroundOperators(text: string): string {
@@ -474,7 +356,6 @@
 
   /**
    * Create emit result
->>>>>>> 865b5ef6
    */
   protected createEmitResult(): EmitResult {
     const endTime = Date.now();
